--- conflicted
+++ resolved
@@ -2,38 +2,6 @@
 # This file exists for compatibility with legacy tools:
 # https://setuptools.pypa.io/en/latest/userguide/pyproject_config.html
 
-<<<<<<< HEAD
-import setuptools
-import os
-
-with open("README.md", encoding="utf-8") as f:
-    long_description = f.read()
-
-with open("requirements.txt") as f:
-    install_requires = f.read().splitlines()
-
-here = os.path.abspath(os.path.dirname(__file__))
-version = {}
-with open(os.path.join(here, "vqls_prototype", "__version__.py")) as f:
-    exec(f.read(), version)
-
-setuptools.setup(
-    name="vqls_prototype",
-    version=version["__version__"],
-    description="Prototype for a Quantum Linear Solver",
-    long_description=long_description,
-    long_description_content_type="text/markdown",
-    author=["Nicolas Renaud"],
-    author_email="n.renaud@esciencecenter.nl",
-    url="https://github.com/QuantumApplicationLab/vqls-prototype",
-    packages=setuptools.find_packages(),
-    install_requires=install_requires,
-    python_requires=">=3.7",
-    setup_requires=["setuptools_scm"],
-    use_scm_version=False,
-)
-=======
 from setuptools import setup
 
-setup()
->>>>>>> 06fa3504
+setup()